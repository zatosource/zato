#!/bin/bash

# Handles non-system aspects of Zato installation. By the time it runs:
#   * the target virtualenv must be active.
#   * the CWD must be the zato/code/ directory.
#   * all prerequisites for building dependencies must be installed.
#   * "git" and "patch" commands must be installed

if ! [ "$VIRTUAL_ENV" ]
then
    echo "_postinstall.sh: virtualenv must be active before running." >&2
    exit 1
fi

PY_BINARY=$1
# Stamp the release hash.
git log -n 1 --pretty=format:"%H" > ./release-info/revision.txt

<<<<<<< HEAD
$PY_BINARY -m pip install -U setuptools pip

# SciPy builds require NumPy available in setup.py, so install it separately.
$PY_BINARY -m pip install --only-binary :all: numpy==1.16.5
# pip install pipdeptree
$PY_BINARY -m pip install -r requirements.txt
$PY_BINARY -m pip install -r _req_py$EXTRA_REQ_VERSION.txt

if [ "$(uname -s)" = "Darwin" ]
then
  [[ -z ${POSTGRESQL_BIN_PATH} ]] && POSTGRESQL_BIN_PATH="$(dirname $(find /usr/local/Cellar/postgresql -name pg_dump|head -n 1))"
  if [[ -n "${POSTGRESQL_BIN_PATH}" && -d "${POSTGRESQL_BIN_PATH}" ]]; then
    $PY_BINARY -m pip uninstall -y psycopg2 SQLAlchemy
    export PATH="/usr/local/opt/openssl/bin:$PATH:${POSTGRESQL_BIN_PATH}"
    export LDFLAGS="-L/usr/local/opt/openssl/lib"
    export CPPFLAGS="-I/usr/local/opt/openssl/include"
    $PY_BINARY -m pip install --no-binary :all: psycopg2==2.7.7 SQLAlchemy==1.2.8
  else
    echo "Failed to find ${POSTGRESQL_BIN_PATH} in the system. Use the 'POSTGRESQL_BIN_PATH' to specify the path to PostgreSQL binaries." >&2
    exit 1
  fi
fi

=======
$PY_BINARY -m pip install \
    --use-feature=2020-resolver \
    --no-warn-script-location   \
    -U setuptools pip

$PY_BINARY -m pip install \
    --use-feature=2020-resolver \
    --no-warn-script-location   \
    -r requirements.txt
>>>>>>> b507e5cc

# zato-common must be first.
$PY_BINARY -m pip install --use-feature=2020-resolver \
    -e ./zato-common    \
    -e ./zato-agent     \
    -e ./zato-broker    \
    -e ./zato-cli       \
    -e ./zato-client    \
    -e ./zato-cy        \
    -e ./zato-distlock  \
    -e ./zato-lib       \
    -e ./zato-scheduler \
    -e ./zato-server    \
    -e ./zato-web-admin \
    -e ./zato-zmq       \
    -e ./zato-sso       \
    -e ./zato-testing

# Emulate zc.buildout's split-out eggs directory for simpler local development.
ln -fs $VIRTUAL_ENV/lib/python*/site-packages $VIRTUAL_ENV/eggs

# Emulate zc.buildout's py script. Wrap rather than symlink to ensure argv[0] is correct.
cat > $VIRTUAL_ENV/bin/py <<-EOF
#!/bin/sh
exec "$VIRTUAL_ENV/bin/python" "\$@"
EOF

chmod +x $VIRTUAL_ENV/bin/py

# Create and add zato_extra_paths to the virtualenv's sys.path.
mkdir zato_extra_paths
echo "$VIRTUAL_ENV/zato_extra_paths" >> eggs/easy-install.pth

# Create a symlink to zato_extra_paths to make it easier to type it out
ln -fs $VIRTUAL_ENV/zato_extra_paths extlib

# Apply patches.
patch -p0 -d eggs < patches/butler/__init__.py.diff
patch -p0 -d eggs < patches/configobj.py.diff
patch -p0 -d eggs < patches/django/db/models/base.py.diff
patch -p0 --binary -d eggs < patches/ntlm/HTTPNtlmAuthHandler.py.diff
patch -p0 -d eggs < patches/pykafka/topic.py.diff
patch -p0 -d eggs < patches/redis/redis/connection.py.diff
patch -p0 -d eggs < patches/requests/models.py.diff
patch -p0 -d eggs < patches/requests/sessions.py.diff
patch -p0 -d eggs < patches/ws4py/server/geventserver.py.diff

#
# On SUSE, SQLAlchemy installs to lib64 instead of lib.
#
if [ "$(type -p zypper)" ]
then
    patch -p0 -d eggs64 < patches/sqlalchemy/sql/crud.py.diff
else
    patch -p0 -d eggs < patches/sqlalchemy/sql/crud.py.diff
fi

# Add the 'zato' command ..
cat > $VIRTUAL_ENV/bin/zato <<-EOF
#!$VIRTUAL_ENV/bin/python3

# Zato
from zato.cli.zato_command import main

if __name__ == '__main__':

    # stdlib
    import re
    import sys

    # This is needed by SUSE
    sys.path.append('$VIRTUAL_ENV/lib64/python3.6/site-packages/')

    sys.argv[0] = re.sub(r'(-script\.pyw?|\.exe)?$', '', sys.argv[0])
    sys.exit(main())

EOF

# .. and make the command executable.
chmod 755 $VIRTUAL_ENV/bin/zato<|MERGE_RESOLUTION|>--- conflicted
+++ resolved
@@ -16,31 +16,6 @@
 # Stamp the release hash.
 git log -n 1 --pretty=format:"%H" > ./release-info/revision.txt
 
-<<<<<<< HEAD
-$PY_BINARY -m pip install -U setuptools pip
-
-# SciPy builds require NumPy available in setup.py, so install it separately.
-$PY_BINARY -m pip install --only-binary :all: numpy==1.16.5
-# pip install pipdeptree
-$PY_BINARY -m pip install -r requirements.txt
-$PY_BINARY -m pip install -r _req_py$EXTRA_REQ_VERSION.txt
-
-if [ "$(uname -s)" = "Darwin" ]
-then
-  [[ -z ${POSTGRESQL_BIN_PATH} ]] && POSTGRESQL_BIN_PATH="$(dirname $(find /usr/local/Cellar/postgresql -name pg_dump|head -n 1))"
-  if [[ -n "${POSTGRESQL_BIN_PATH}" && -d "${POSTGRESQL_BIN_PATH}" ]]; then
-    $PY_BINARY -m pip uninstall -y psycopg2 SQLAlchemy
-    export PATH="/usr/local/opt/openssl/bin:$PATH:${POSTGRESQL_BIN_PATH}"
-    export LDFLAGS="-L/usr/local/opt/openssl/lib"
-    export CPPFLAGS="-I/usr/local/opt/openssl/include"
-    $PY_BINARY -m pip install --no-binary :all: psycopg2==2.7.7 SQLAlchemy==1.2.8
-  else
-    echo "Failed to find ${POSTGRESQL_BIN_PATH} in the system. Use the 'POSTGRESQL_BIN_PATH' to specify the path to PostgreSQL binaries." >&2
-    exit 1
-  fi
-fi
-
-=======
 $PY_BINARY -m pip install \
     --use-feature=2020-resolver \
     --no-warn-script-location   \
@@ -50,7 +25,6 @@
     --use-feature=2020-resolver \
     --no-warn-script-location   \
     -r requirements.txt
->>>>>>> b507e5cc
 
 # zato-common must be first.
 $PY_BINARY -m pip install --use-feature=2020-resolver \
