[buildout]
extends=versions.cfg
unzip = true

allow-picked-versions = false
newest = false

find-links = https://launchpad.net/inotifyx/dev, http://extlibs.zato.io/dependencies

parts =
    console_scripts
    dpath-src
    dpath-install
    globre_lgpl-src
    globre_lgpl-install
    ipython_part
    suds_patched-src
    suds_patched-install
    zato
    patch_anyjson
    patch_butler
    patch_gunicorn
    patch_gunicorn_arbiter
    patch_gunicorn_logger
    patch_gunicorn_tls
    patch_hvac
    patch_jsonpointer
    patch_oauth
    patch_outbox
    patch_outbox2
    patch_outbox3
    patch_outbox4
    patch_redis
    patch_requests1
    patch_requests2
    patch_requests3
    patch_springpython
    patch_ws4py
    patch_sqlalchemy

develop =
    zato-agent
    zato-broker
    zato-cli
    zato-client
    zato-common
    zato-cy
    zato-distlock
    zato-scheduler
    zato-server
    zato-web-admin
    zato-zmq

<<<<<<< HEAD
[config]
cython_version = 0.27.1

=======
>>>>>>> 17618ff8
[zato]
recipe =
    zc.recipe.egg

dependent-scripts = true
interpreter = py

extra-paths = ${buildout:directory}/zato_extra_paths

eggs =
    alembic
    amqp
    anyjson
    argh
    argparse
    arrow
    Babel
    base32-crockford
    behave
    boto
    bunch
    bzr
    candv
    cassandra-driver
    cffi
    click
    codegen
    collective.recipe.patch
    ConcurrentLogHandler
    configobj
    convertdate
    crontab
    cryptography
    cytoolz
    dateparser
    decorator
    dictalchemy
    dill
    distribute
    distutils2
    Django
    docformatter
    elasticsearch
    elasticutils
    enum34
    ephem
    faker
    flake8
    fs
    futures
    gevent
    gevent-inotifyx
    greenlet
    gunicorn
    hexagonit.recipe.download
    hiredis
    httpagentparser
    httplib2
    huTools
    hvac
    imbox
    importing
    inotifyx
    iso8601
    iw.recipe.cmd
    jdatetime
    jsonpatch
    jsonpointer
    jsonschema
    keyring
    kombu
    lxml
    Mako
    markdown
    MarkupSafe
    mccabe
    mock
    netaddr
    netifaces
    newrelic
    ndg-httpsclient
    nltk
    nose
    oauth
    openerp-client-lib
    oslo.config
    ordereddict
    outbox
    paodate
    parse
    parse-type
    Paste
    pathtools
    pep8
    pesto
    pip
    portalocker
    prettytable
    pbr
    pg8000
    psutil
    psycogreen
    psycopg2
    pyaml
    pyasn1
    pycparser
    pycrypto
    pyflakes
    pygments
    PyJWT
    pyOpenSSL
    pyparsing
    pyrapidjson
    python-butler
    python-dateutil
    python-editor
    python-glanceclient
    python-ldap
    python-keyczar
    python-keystoneclient
    python-novaclient
    python-ntlm
    python-swiftclient
    pytz
    pymssql
    PyMySQL
    pyprof2calltree
    pysolr
    pyyaml
    pyzmq
    raven
    redis
    regex
    repoze.lru
    repoze.profile
    requests
    requests-dump
    rsa
    ruamel.ordereddict
    ruamel.yaml
    sarge
    sec-wall
    setproctitle
    simplejson
    simple-rbac
    six
    sortedcontainers
    south
    springpython
    SQLAlchemy
    stevedore
    stompest
    textblob
    texttable
    threadpool
    toolz
    twilio
    typing
    tzlocal
    umalqurra
    untokenize
    urllib3
    warlock
    watchdog
    WebHelpers
    werkzeug
    wrapt
    wsaccel
    ws4py
    wsgiref
    zato-agent
    zato-broker
    zato-cli
    zato-client
    zato-common
    zato-cy
    zato-distlock
    zato-redis-paginator
    zato-scheduler
    zato-server
    zato-web-admin
    zato-vault-client
    zato-zmq
    zc.buildout
    zc.recipe.egg
    zerokspot.recipe.git

[console_scripts]
recipe = zc.recipe.egg
eggs = inotifyx

<<<<<<< HEAD
[cython-src]
ignore-existing = true
recipe = hexagonit.recipe.download
url = https://pypi.python.org/packages/10/32/21873ff231e069f860098b1602bb9e3ae2806d2f73ba661b5d806f200243/Cython-${config:cython_version}.tar.gz

[cython-install]
recipe = iw.recipe.cmd
on_install = true
cmds = cd ${buildout:directory}/parts/cython-src/Cython-${config:cython_version}; ../../../bin/python setup.py install

=======
>>>>>>> 17618ff8
[dpath-src]
recipe = zerokspot.recipe.git
repository=git://github.com/dsuch/dpath-python.git

[dpath-install]
recipe = iw.recipe.cmd
on_install = true
cmds = cd ${buildout:directory}/parts/dpath-src; ../../bin/python setup.py install

[globre_lgpl-src]
recipe = zerokspot.recipe.git
repository=git://github.com/dsuch/globre-lgpl.git

[globre_lgpl-install]
recipe = iw.recipe.cmd
on_install = true
cmds = cd ${buildout:directory}/parts/globre_lgpl-src; ../../bin/python setup.py install

[ipython_part]
recipe = zc.recipe.egg:scripts
eggs = ${zato:eggs}
    ipython
scripts = ipython

extra-paths = ${buildout:directory}/zato_extra_paths

[suds_patched-src]
recipe = hexagonit.recipe.download
url = https://bitbucket.org/dsuch/suds/get/fb304981931b.zip

[suds_patched-install]
recipe = iw.recipe.cmd
on_install = true
cmds = cd ${buildout:directory}/parts/suds_patched-src/dsuch-suds-fb304981931b; ../../../bin/python setup.py install

[patch_anyjson]
recipe = collective.recipe.patch
egg = anyjson
patches = patches/anyjson/__init__.py.diff

[patch_butler]
recipe = collective.recipe.patch
egg = python_butler
patches = patches/butler/__init__.py.diff

[patch_gunicorn]
recipe = collective.recipe.patch
egg = gunicorn
patches = patches/gunicorn/workers/base.py.diff

[patch_gunicorn_arbiter]
recipe = collective.recipe.patch
egg = gunicorn
patches = patches/gunicorn/arbiter.py.diff

[patch_gunicorn_logger]
recipe = collective.recipe.patch
egg = gunicorn
patches = patches/gunicorn/glogging.py.diff

[patch_gunicorn_tls]
recipe = collective.recipe.patch
egg = gunicorn
patches = patches/gunicorn/config.py.diff
          patches/gunicorn/workers/geventlet.py.diff
          patches/gunicorn/workers/ggevent.py.diff
          patches/gunicorn/workers/sync.py.diff

[patch_hvac]
recipe = collective.recipe.patch
egg = hvac
patches = patches/hvac/__init__.py.diff

[patch_jsonpointer]
recipe = collective.recipe.patch
egg = jsonpointer
patches = patches/jsonpointer/jsonpointer.py.diff

[patch_oauth]
recipe = collective.recipe.patch
egg = oauth
patches = patches/oauth/oauth.py.diff

[patch_outbox]
recipe = collective.recipe.patch
egg = outbox
patches = patches/outbox/outbox.py.diff

[patch_outbox2]
recipe = collective.recipe.patch
egg = outbox
patches = patches/outbox/outbox.py2.diff

[patch_outbox3]
recipe = collective.recipe.patch
egg = outbox
patches = patches/outbox/outbox.py3.diff

[patch_outbox4]
recipe = collective.recipe.patch
egg = outbox
patches = patches/outbox/outbox.py4.diff

[patch_redis]
recipe = collective.recipe.patch
egg = redis
patches = patches/redis/redis/connection.py.diff

[patch_requests1]
recipe = collective.recipe.patch
egg = requests
patches = patches/requests/models.py.diff

[patch_requests2]
recipe = collective.recipe.patch
egg = requests
patches = patches/requests/sessions.py.diff

[patch_requests3]
recipe = collective.recipe.patch
egg = requests
patches = patches/requests/packages/urllib3/connectionpool.py.diff

[patch_springpython]
recipe = collective.recipe.patch
egg = springpython
patches = patches/springpython/jms/factory.py.diff

[patch_ws4py]
recipe = collective.recipe.patch
egg = ws4py
patches = patches/ws4py/server/geventserver.py.diff

[patch_sqlalchemy]
recipe = collective.recipe.patch
egg = SQLAlchemy
patches = patches/sqlalchemy/dialects/mssql/__init__.py.diff<|MERGE_RESOLUTION|>--- conflicted
+++ resolved
@@ -51,12 +51,6 @@
     zato-web-admin
     zato-zmq
 
-<<<<<<< HEAD
-[config]
-cython_version = 0.27.1
-
-=======
->>>>>>> 17618ff8
 [zato]
 recipe =
     zc.recipe.egg
@@ -248,19 +242,6 @@
 recipe = zc.recipe.egg
 eggs = inotifyx
 
-<<<<<<< HEAD
-[cython-src]
-ignore-existing = true
-recipe = hexagonit.recipe.download
-url = https://pypi.python.org/packages/10/32/21873ff231e069f860098b1602bb9e3ae2806d2f73ba661b5d806f200243/Cython-${config:cython_version}.tar.gz
-
-[cython-install]
-recipe = iw.recipe.cmd
-on_install = true
-cmds = cd ${buildout:directory}/parts/cython-src/Cython-${config:cython_version}; ../../../bin/python setup.py install
-
-=======
->>>>>>> 17618ff8
 [dpath-src]
 recipe = zerokspot.recipe.git
 repository=git://github.com/dsuch/dpath-python.git
