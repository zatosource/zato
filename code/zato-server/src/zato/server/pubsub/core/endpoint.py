--- conflicted
+++ resolved
@@ -8,23 +8,15 @@
 
 # Zato
 from zato.common.api import PUBSUB
-<<<<<<< HEAD
-from zato.common.typing_ import cast_, strcalldict
-=======
 from zato.common.typing_ import cast_
->>>>>>> 4e829f79
 from zato.server.pubsub.model import Endpoint
 
 # ################################################################################################################################
 # ################################################################################################################################
 
 if 0:
-<<<<<<< HEAD
-    from zato.common.typing_ import anydict, anytuple, callable_, dict_, intdict, intnone
-=======
-    from zato.common.typing_ import any_, anydict, anytuple, callable_, dict_, intdict, intnone, strcalldict
-    any_ = any_
->>>>>>> 4e829f79
+    from zato.common.typing_ import anydict, anytuple, callable_, dict_, intdict, intnone, strcalldict
+    strcalldict = strcalldict
 
 # ################################################################################################################################
 # ################################################################################################################################
@@ -51,11 +43,7 @@
 
         # Getter methods for each endpoint type that return actual endpoints,
         # e.g. REST outgoing connections. Values are set by worker store.
-<<<<<<< HEAD
         self.endpoint_impl_getter = cast_('strcalldict', dict.fromkeys(PUBSUB.ENDPOINT_TYPE()))
-=======
-        self.endpoint_impl_getter = cast_('any_', dict.fromkeys(PUBSUB.ENDPOINT_TYPE()))
->>>>>>> 4e829f79
 
         # Sec def ID -> Endpoint ID
         self.sec_id_to_endpoint_id = {}
