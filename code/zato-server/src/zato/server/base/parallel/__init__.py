# -*- coding: utf-8 -*-

"""
Copyright (C) 2019, Zato Source s.r.o. https://zato.io

Licensed under LGPLv3, see LICENSE.txt for terms and conditions.
"""

from __future__ import absolute_import, division, print_function, unicode_literals

# stdlib
import logging
import os
from datetime import datetime, timedelta
from json import loads
from logging import INFO, WARN
from platform import system as platform_system
from re import IGNORECASE
from tempfile import mkstemp
from traceback import format_exc
from uuid import uuid4

# anyjson
from anyjson import dumps

# gevent
import gevent.monkey # Needed for Cassandra

# globre
import globre

# numpy
from numpy.random import seed as numpy_seed

# Paste
from paste.util.converters import asbool

# Zato
from zato.broker import BrokerMessageReceiver
from zato.broker.client import BrokerClient
from zato.bunch import Bunch
from zato.common import DATA_FORMAT, default_internal_modules, KVDB, RATE_LIMIT, SECRETS, SERVER_STARTUP, SERVER_UP_STATUS, \
     ZATO_ODB_POOL_NAME
from zato.common.audit import audit_pii
from zato.common.broker_message import HOT_DEPLOY, MESSAGE_TYPE, TOPICS
from zato.common.ipc.api import IPCAPI
from zato.common.odb.post_process import ODBPostProcess
from zato.common.pubsub import SkipDelivery
from zato.common.rate_limiting import RateLimiting
from zato.common.util import absolutize, get_config, get_kvdb_config_for_log, get_user_config_name, hot_deploy, \
     invoke_startup_services as _invoke_startup_services, new_cid, spawn_greenlet, StaticConfig, \
     register_diag_handlers
from zato.common.util.posix_ipc_ import ConnectorConfigIPC, ServerStartupIPC
from zato.common.util.time_ import TimeUtil
from zato.common.zato_keyutils import KeyUtils
from zato.distlock import LockManager
from zato.server.base.worker import WorkerStore
from zato.server.config import ConfigStore
from zato.server.connection.server import Servers
from zato.server.base.parallel.config import ConfigLoader
from zato.server.base.parallel.http import HTTPHandler
from zato.server.base.parallel.subprocess_.ibm_mq import IBMMQIPC
from zato.server.base.parallel.subprocess_.sftp import SFTPIPC
from zato.server.pickup import PickupManager
from zato.server.sso import SSOTool

# ################################################################################################################################

# Python 2/3 compatibility
from past.builtins import unicode

# ################################################################################################################################

# Type checking
import typing

if typing.TYPE_CHECKING:

    # Zato
    from zato.common.crypto import ServerCryptoManager
    from zato.common.odb.api import ODBManager
    from zato.server.connection.connector.subprocess_.ipc import SubprocessIPC
    from zato.server.service.store import ServiceStore
    from zato.sso.api import SSOAPI

    # For pyflakes
    ODBManager = ODBManager
    ServerCryptoManager = ServerCryptoManager
    ServiceStore = ServiceStore
    SSOAPI = SSOAPI
    SubprocessIPC = SubprocessIPC

# ################################################################################################################################

logger = logging.getLogger(__name__)
kvdb_logger = logging.getLogger('zato_kvdb')

# ################################################################################################################################

megabyte = 10**6

# ################################################################################################################################
# ################################################################################################################################

class ParallelServer(BrokerMessageReceiver, ConfigLoader, HTTPHandler):
    """ Main server process.
    """
    def __init__(self):
        self.host = None
        self.port = None
        self.crypto_manager = None # type: ServerCryptoManager
        self.odb = None # type: ODBManager
        self.odb_data = None
        self.config = None # type: ConfigStore
        self.repo_location = None
        self.user_conf_location = None
        self.sql_pool_store = None
        self.soap11_content_type = None
        self.soap12_content_type = None
        self.plain_xml_content_type = None
        self.json_content_type = None
        self.service_modules = None # Set programmatically in Spring
        self.service_sources = None # Set in a config file
        self.base_dir = None        # type: unicode
        self.tls_dir = None         # type: unicode
        self.static_dir = None      # type: unicode
        self.json_schema_dir = None # type: unicode
        self.hot_deploy_config = None # type: Bunch
        self.pickup = None
        self.fs_server_config = None # type: Bunch
        self.fs_sql_config = None # type: Bunch
        self.pickup_config = None # type: Bunch
        self.logging_config = None # type: Bunch
        self.logging_conf_path = None # type: unicode
        self.sio_config = None # type: Bunch
        self.sso_config = None # type: Bunch
        self.connector_server_grace_time = None
        self.id = None # type: int
        self.name = None # type: unicode
        self.worker_id = None # type: int
        self.worker_pid = None # type: int
        self.cluster = None
        self.cluster_id = None # type: int
        self.kvdb = None
        self.startup_jobs = None
        self.worker_store = None # type: WorkerStore
        self.service_store = None # type: ServiceStore
        self.request_dispatcher_dispatch = None
        self.deployment_lock_expires = None
        self.deployment_lock_timeout = None
        self.deployment_key = ''
        self.has_gevent = None
        self.delivery_store = None
        self.static_config = None
        self.component_enabled = Bunch()
        self.client_address_headers = ['HTTP_X_ZATO_FORWARDED_FOR', 'HTTP_X_FORWARDED_FOR', 'REMOTE_ADDR']
        self.broker_client = None # type: BrokerClient
        self.return_tracebacks = None # type: bool
        self.default_error_message = None # type: unicode
        self.time_util = None # type: TimeUtil
        self.preferred_address = None # type: unicode
        self.crypto_use_tls = None # type: bool
        self.servers = None # type: Servers
        self.zato_lock_manager = None # type: LockManager
        self.pid = None # type: int
        self.sync_internal = None # type: bool
        self.ipc_api = IPCAPI()
        self.fifo_response_buffer_size = None # type: int # Will be in megabytes
        self.is_first_worker = None # type: bool
        self.shmem_size = -1.0
        self.server_startup_ipc = ServerStartupIPC()
        self.connector_config_ipc = ConnectorConfigIPC()
        self.keyutils = KeyUtils()
        self.sso_api = None # type: SSOAPI
        self.is_sso_enabled = False
        self.audit_pii = audit_pii
        self.has_fg = False
        self.startup_callable_tool = None
        self.default_internal_pubsub_endpoint_id = None
        self.rate_limiting = None # type: RateLimiting
        self.jwt_secret = None # type: bytes
        self._hash_secret_method = None # type: unicode
        self._hash_secret_rounds = None # type: int
        self._hash_secret_salt_size = None # type: int
        self.sso_tool = SSOTool(self)
        self.platform_system = platform_system().lower() # type: unicode
        self.has_posix_ipc = True

        # Our arbiter may potentially call the cleanup procedure multiple times
        # and this will be set to True the first time around.
        self._is_process_closing = False

        # Allows users store arbitrary data across service invocations
        self.user_ctx = Bunch()
        self.user_ctx_lock = gevent.lock.RLock()

        # Connectors
        self.connector_ibm_mq = IBMMQIPC(self)
        self.connector_sftp   = SFTPIPC(self)

        # HTTP methods allowed as a Python list
        self.http_methods_allowed = []

        # As above, but as a regular expression pattern
        self.http_methods_allowed_re = ''

        self.access_logger = logging.getLogger('zato_access_log')
        self.access_logger_log = self.access_logger._log
        self.needs_access_log = self.access_logger.isEnabledFor(INFO)
        self.needs_all_access_log = True
        self.access_log_ignore = set()
        self.has_pubsub_audit_log = logging.getLogger('zato_pubsub_audit').isEnabledFor(INFO)
        self.is_enabled_for_warn = logging.getLogger('zato').isEnabledFor(WARN)
        self.is_admin_enabled_for_info = logging.getLogger('zato_admin').isEnabledFor(INFO)

        # The main config store
        self.config = ConfigStore()

# ################################################################################################################################

    def deploy_missing_services(self, locally_deployed):
        """ Deploys services that exist on other servers but not on ours.
        """
        # The locally_deployed list are all the services that we could import based on our current
        # understanding of the contents of the cluster. However, it's possible that we have
        # been shut down for a long time and during that time other servers deployed services
        # we don't know anything about. They are not stored locally because we were down.
        # Hence we need to check out if there are any other servers in the cluster and if so,
        # grab their list of services, compare it with what we have deployed and deploy
        # any that are missing.

        # Continue only if there is more than one running server in the cluster.
        other_servers = self.odb.get_servers()

        if other_servers:
            other_server = other_servers[0] # Index 0 is as random as any other because the list is not sorted.
            missing = self.odb.get_missing_services(other_server, set(item.name for item in locally_deployed))

            if missing:

                logger.info('Found extra services to deploy: %s', ', '.join(sorted(item.name for item in missing)))

                # (file_name, source_path) -> a list of services it contains
                modules = {}

                # Coalesce all service modules - it is possible that each one has multiple services
                # so we do want to deploy the same module over for each service found.
                for service_id, name, source_path, source in missing:
                    file_name = os.path.basename(source_path)
                    _, tmp_full_path = mkstemp(suffix='-'+ file_name)

                    # Module names are unique so they can serve as keys
                    key = file_name

                    if key not in modules:
                        modules[key] = {
                            'tmp_full_path': tmp_full_path,
                            'services': [name] # We can append initial name already in this 'if' branch
                        }

                        # Save the source code only once here
                        f = open(tmp_full_path, 'wb')
                        f.write(source)
                        f.close()

                    else:
                        modules[key]['services'].append(name)

                # Create a deployment package in ODB out of which all the services will be picked up ..
                for file_name, values in modules.items():
                    msg = Bunch()
                    msg.action = HOT_DEPLOY.CREATE_SERVICE.value
                    msg.msg_type = MESSAGE_TYPE.TO_PARALLEL_ALL
                    msg.package_id = hot_deploy(self, file_name, values['tmp_full_path'], notify=False)

                    # .. and tell the worker to actually deploy all the services the package contains.
                    #gevent.spawn(self.worker_store.on_broker_msg_HOT_DEPLOY_CREATE_SERVICE, msg)
                    self.worker_store.on_broker_msg_HOT_DEPLOY_CREATE_SERVICE(msg)

                    logger.info('Deployed extra services found: %s', sorted(values['services']))

# ################################################################################################################################

    def maybe_on_first_worker(self, server, redis_conn):
        """ This method will execute code with a distibuted lock held. We need a lock because we can have multiple worker
        processes fighting over the right to redeploy services. The first worker to obtain the lock will actually perform
        the redeployment and set a flag meaning that for this particular deployment key (and remember that each server restart
        means a new deployment key) the services have been already deployed. Further workers will check that the flag exists
        and will skip the deployment altogether.
        """
        def import_initial_services_jobs(is_first):

            # All non-internal services that we have deployed
            locally_deployed = []

            # Internal modules with that are potentially to be deployed
            internal_service_modules = []

            # This was added between 3.0 and 3.1, which is why it is optional
            deploy_internal = self.fs_server_config.get('deploy_internal', default_internal_modules)

            # Above, we potentially got the list of internal modules to be deployed as they were defined in server.conf.
            # However, if someone creates an environment and then we add a new module, this module will not neccessarily
            # exist in server.conf. This is why we need to add any such missing ones explicitly below.
            for internal_module, is_enabled in default_internal_modules.items():
                if internal_module not in deploy_internal:
                    deploy_internal[internal_module] = is_enabled

            # All internal modules were found, now we can build a list of what is to be enabled.
            for module_name, is_enabled in deploy_internal.items():
                if is_enabled:
                    internal_service_modules.append(module_name)

            locally_deployed.extend(self.service_store.import_internal_services(
                internal_service_modules, self.base_dir, self.sync_internal, is_first))

            logger.info('Deploying user-defined services (%s)', self.name)

            user_defined_deployed = self.service_store.import_services_from_anywhere(
                self.service_modules + self.service_sources, self.base_dir).to_process

            locally_deployed.extend(user_defined_deployed)
            len_user_defined_deployed = len(user_defined_deployed)

            suffix = ' ' if len_user_defined_deployed == 1 else 's '

            logger.info('Deployed %d user-defined service%s (%s)', len_user_defined_deployed, suffix, self.name)

            return set(locally_deployed)

        lock_name = '{}{}:{}'.format(KVDB.LOCK_SERVER_STARTING, self.fs_server_config.main.token, self.deployment_key)
        already_deployed_flag = '{}{}:{}'.format(KVDB.LOCK_SERVER_ALREADY_DEPLOYED,
                                                 self.fs_server_config.main.token, self.deployment_key)

        logger.debug('Will use the lock_name: `%s`', lock_name)

        with self.zato_lock_manager(lock_name, ttl=self.deployment_lock_expires, block=self.deployment_lock_timeout):
            if redis_conn.get(already_deployed_flag):
                # There has been already the first worker who's done everything there is to be done so we may just return.
                is_first = False
                logger.debug('Not attempting to obtain the lock_name:`%s`', lock_name)

                # Simply deploy services, including any missing ones, the first worker has already cleared out the ODB
                locally_deployed = import_initial_services_jobs(is_first)

                return is_first, locally_deployed

            else:
                # We are this server's first worker so we need to re-populate
                # the database and create the flag indicating we're done.
                is_first = True
                logger.debug('Got lock_name:`%s`, ttl:`%s`', lock_name, self.deployment_lock_expires)

                # .. Remove all the deployed services from the DB ..
                self.odb.drop_deployed_services(server.id)

                # .. deploy them back including any missing ones found on other servers.
                locally_deployed = import_initial_services_jobs(is_first)

                # Add the flag to Redis indicating that this server has already
                # deployed its services. Note that by default the expiration
                # time is more than a century in the future. It will be cleared out
                # next time the server will be started.

                redis_conn.set(already_deployed_flag, dumps({'create_time_utc':datetime.utcnow().isoformat()}))
                redis_conn.expire(already_deployed_flag, self.deployment_lock_expires)

                return is_first, locally_deployed

# ################################################################################################################################

    def get_full_name(self):
        """ Returns this server's full name in the form of server@cluster.
        """
        return '{}@{}'.format(self.name, self.cluster.name)

# ################################################################################################################################

    def _after_init_common(self, server):
        """ Initializes parts of the server that don't depend on whether the
        server's been allowed to join the cluster or not.
        """
        # Patterns to match during deployment
        self.service_store.patterns_matcher.read_config(self.fs_server_config.deploy_patterns_allowed)

        # Static config files
        self.static_config = StaticConfig(os.path.join(self.repo_location, 'static'))

        # Key-value DB
        kvdb_config = get_kvdb_config_for_log(self.fs_server_config.kvdb)
        kvdb_logger.info('Worker config `%s`', kvdb_config)

        self.kvdb.config = self.fs_server_config.kvdb
        self.kvdb.server = self
        self.kvdb.decrypt_func = self.crypto_manager.decrypt
        self.kvdb.init()

        kvdb_logger.info('Worker config `%s`', kvdb_config)

        # Lua programs, both internal and user defined ones.
        for name, program in self.get_lua_programs():
            self.kvdb.lua_container.add_lua_program(name, program)

        # TimeUtil needs self.kvdb so it can be set now
        self.time_util = TimeUtil(self.kvdb)

        # Service sources
        self.service_sources = []
        for name in open(os.path.join(self.repo_location, self.fs_server_config.main.service_sources)):
            name = name.strip()
            if name and not name.startswith('#'):
                if not os.path.isabs(name):
                    name = os.path.normpath(os.path.join(self.base_dir, name))
                self.service_sources.append(name)

        # User-config from ./config/repo/user-config
        for file_name in os.listdir(self.user_conf_location):
            conf = get_config(self.user_conf_location, file_name)

            # Not used at all in this type of configuration
            conf.pop('user_config_items', None)

            self.user_config[get_user_config_name(file_name)] = conf

        # Convert size of FIFO response buffers to megabytes
        self.fifo_response_buffer_size = int(float(self.fs_server_config.misc.fifo_response_buffer_size) * megabyte)

        is_first, locally_deployed = self.maybe_on_first_worker(server, self.kvdb.conn)

        return is_first, locally_deployed

# ################################################################################################################################

    def set_up_odb(self):
        # This is the call that creates an SQLAlchemy connection
        self.config.odb_data['fs_sql_config'] = self.fs_sql_config
        self.sql_pool_store[ZATO_ODB_POOL_NAME] = self.config.odb_data
        self.odb.pool = self.sql_pool_store[ZATO_ODB_POOL_NAME].pool
        self.odb.token = self.config.odb_data.token.decode('utf8')
        self.odb.decrypt_func = self.decrypt

# ################################################################################################################################

    @staticmethod
    def start_server(parallel_server, zato_deployment_key=None):

        # Easier to type
        self = parallel_server # type: ParallelServer

        # This cannot be done in __init__ because each sub-process obviously has its own PID
        self.pid = os.getpid()

        # This also cannot be done in __init__ which doesn't have this variable yet
        self.is_first_worker = int(os.environ['ZATO_SERVER_WORKER_IDX']) == 0

        # Used later on
        use_tls = asbool(self.fs_server_config.crypto.use_tls)

        # Will be None if we are not running in background.
        if not zato_deployment_key:
            zato_deployment_key = '{}.{}'.format(datetime.utcnow().isoformat(), uuid4().hex)

        self.deployment_key = zato_deployment_key

        register_diag_handlers()


        # Find out if we are on a platform that can handle our posix_ipc
        _skip_platform = self.fs_server_config.misc.get('posix_ipc_skip_platform')
        _skip_platform = _skip_platform if isinstance(_skip_platform, list) else [_skip_platform]
        _skip_platform = [elem for elem in _skip_platform if elem]
        self.fs_server_config.misc.posix_ipc_skip_platform = _skip_platform

        if self.platform_system in self.fs_server_config.misc.posix_ipc_skip_platform:
            self.has_posix_ipc = False

        # Create all POSIX IPC objects now that we have the deployment key,
        # but only if our platform allows it.
        if self.has_posix_ipc:
            self.shmem_size = int(float(self.fs_server_config.shmem.size) * 10**6) # Convert to megabytes as integer
            self.server_startup_ipc.create(self.deployment_key, self.shmem_size)
            self.connector_config_ipc.create(self.deployment_key, self.shmem_size)
        else:
            self.server_startup_ipc = None
            self.connector_config_ipc = None

        # Store the ODB configuration, create an ODB connection pool and have self.odb use it
        self.config.odb_data = self.get_config_odb_data(self)
        self.set_up_odb()

        # Now try grabbing the basic server's data from the ODB. No point
        # in doing anything else if we can't get past this point.
        server = self.odb.fetch_server(self.config.odb_data)

        if not server:
            raise Exception('Server does not exist in the ODB')

        # Set up the server-wide default lock manager
        odb_data = self.config.odb_data
        backend_type = 'fcntl' if odb_data.engine == 'sqlite' else odb_data.engine
        self.zato_lock_manager = LockManager(backend_type, 'zato', self.odb.session)

        # Just to make sure distributed locking is configured correctly
        with self.zato_lock_manager(uuid4().hex):
            pass

        # Basic metadata
        self.id = server.id
        self.name = server.name
        self.cluster_id = server.cluster_id
        self.cluster = self.odb.cluster
        self.worker_id = '{}.{}.{}.{}'.format(self.cluster_id, self.id, self.worker_pid, new_cid())

        # SQL post-processing
        ODBPostProcess(self.odb.session(), None, self.cluster_id).run()

        # Looked up upfront here and assigned to services in their store
        self.enforce_service_invokes = asbool(self.fs_server_config.misc.enforce_service_invokes)

        # For server-to-server communication
        self.servers = Servers(self.odb, self.cluster.name, self.decrypt)
        logger.info('Preferred address of `%s@%s` (pid: %s) is `http%s://%s:%s`', self.name,
                    self.cluster.name, self.pid, 's' if use_tls else '', self.preferred_address,
            self.port)

        # Configure which HTTP methods can be invoked via REST or SOAP channels
        methods_allowed = self.fs_server_config.http.methods_allowed
        methods_allowed = methods_allowed if isinstance(methods_allowed, list) else [methods_allowed]
        self.http_methods_allowed.extend(methods_allowed)

        # As above, as a regular expression to be used in pattern matching
        http_methods_allowed_re = '|'.join(self.http_methods_allowed)
        self.http_methods_allowed_re = '({})'.format(http_methods_allowed_re)

        # Reads in all configuration from ODB
        self.worker_store = WorkerStore(self.config, self)
        self.worker_store.invoke_matcher.read_config(self.fs_server_config.invoke_patterns_allowed)
        self.worker_store.target_matcher.read_config(self.fs_server_config.invoke_target_patterns_allowed)
        self.set_up_config(server)

        # Normalize hot-deploy configuration
        self.hot_deploy_config = Bunch()
        self.hot_deploy_config.pickup_dir = absolutize(self.fs_server_config.hot_deploy.pickup_dir, self.repo_location)
        self.hot_deploy_config.work_dir = os.path.normpath(os.path.join(
            self.repo_location, self.fs_server_config.hot_deploy.work_dir))
        self.hot_deploy_config.backup_history = int(self.fs_server_config.hot_deploy.backup_history)
        self.hot_deploy_config.backup_format = self.fs_server_config.hot_deploy.backup_format

        # Added in 3.1, hence optional
        max_batch_size = int(self.fs_server_config.hot_deploy.get('max_batch_size', 1000))

        # Turn it into megabytes
        max_batch_size = max_batch_size * 1000

        # Finally, assign it to ServiceStore
        self.service_store.max_batch_size = max_batch_size

        # Rate limiting
        self.rate_limiting = RateLimiting()
        self.rate_limiting.cluster_id = self.cluster_id
        self.rate_limiting.global_lock_func = self.zato_lock_manager
        self.rate_limiting.sql_session_func = self.odb.session

        # Set up rate limiting for ConfigDict-based objects, which includes everything except for:
        # * services  - configured in ServiceStore
        # * SSO       - configured in the next call
        self.set_up_rate_limiting()

        # Rate limiting for SSO
        self.set_up_sso_rate_limiting()

        # Deploys services
        is_first, locally_deployed = self._after_init_common(server)

        # Initializes worker store, including connectors
        self.worker_store.init()
        self.request_dispatcher_dispatch = self.worker_store.request_dispatcher.dispatch

        # Configure remaining parts of SSO
        self.configure_sso()

        # Cannot be done in __init__ because self.sso_config is not available there yet
        salt_size = self.sso_config.hash_secret.salt_size
        self.crypto_manager.add_hash_scheme('zato.default', self.sso_config.hash_secret.rounds, salt_size)

        for name in('current_work_dir', 'backup_work_dir', 'last_backup_work_dir', 'delete_after_pickup'):

            # New in 2.0
            if name == 'delete_after_pickup':

                # For backward compatibility, we need to support both names
                old_name = 'delete_after_pick_up'

                if old_name in self.fs_server_config.hot_deploy:
                    _name = old_name
                else:
                    _name = name

                value = asbool(self.fs_server_config.hot_deploy.get(_name, True))
                self.hot_deploy_config[name] = value
            else:
                self.hot_deploy_config[name] = os.path.normpath(os.path.join(
                    self.hot_deploy_config.work_dir, self.fs_server_config.hot_deploy[name]))

        broker_callbacks = {
            TOPICS[MESSAGE_TYPE.TO_PARALLEL_ANY]: self.worker_store.on_broker_msg,
            TOPICS[MESSAGE_TYPE.TO_PARALLEL_ALL]: self.worker_store.on_broker_msg,
        }

        self.broker_client = BrokerClient(self.kvdb, 'parallel', broker_callbacks, self.get_lua_programs())
        self.worker_store.set_broker_client(self.broker_client)

        # Make sure that broker client's connection is ready before continuing
        # to rule out edge cases where, for instance, hot deployment would
        # try to publish a locally found package (one of extra packages found)
        # before the client's thread connected to KVDB.
        if not self.broker_client.ready:
            start = now = datetime.utcnow()
            max_seconds = 120
            until = now + timedelta(seconds=max_seconds)

            while not self.broker_client.ready:
                now = datetime.utcnow()
                delta = (now - start).total_seconds()
                if now < until:
                    # Do not log too early so as not to clutter logs
                    if delta > 2:
                        logger.info('Waiting for broker client to become ready (%s, max:%s)', delta, max_seconds)
                    gevent.sleep(0.5)
                else:
                    raise Exception('Broker client did not become ready within {} seconds'.format(max_seconds))

        self._after_init_accepted(locally_deployed)
        self.odb.server_up_down(
            server.token, SERVER_UP_STATUS.RUNNING, True, self.host, self.port, self.preferred_address, use_tls)

        # These flags are needed if we are the first worker or not
        has_ibm_mq = bool(self.worker_store.worker_config.definition_wmq.keys()) \
            and self.fs_server_config.component_enabled.ibm_mq

        has_sftp = bool(self.worker_store.worker_config.out_sftp.keys())

        if is_first:

            logger.info('First worker of `%s` is %s', self.name, self.pid)

            self.startup_callable_tool.invoke(SERVER_STARTUP.PHASE.IN_PROCESS_FIRST, kwargs={
                'parallel_server': self,
            })

            # Clean up any old WSX connections possibly registered for this server
            # which may be still linger around, for instance, if the server was previously
            # shut down forcibly and did not have an opportunity to run self.cleanup_on_stop
            self.cleanup_wsx()

            # Startup services
            self.invoke_startup_services(is_first)
            spawn_greenlet(self.set_up_pickup)

            # Subprocess-based connectors
            if self.has_posix_ipc:
                self._init_subprocess_connectors(has_ibm_mq, has_sftp)

        else:
            self.startup_callable_tool.invoke(SERVER_STARTUP.PHASE.IN_PROCESS_OTHER, kwargs={
                'parallel_server': self,
            })
<<<<<<< HEAD
            self._populate_connector_config(has_ibm_mq, has_sftp)
=======

            if self.has_posix_ipc:
                self._populate_connector_config(has_ibm_mq, has_sftp)
>>>>>>> 5e58c343

        # IPC
        self.ipc_api.name = self.ipc_api.get_endpoint_name(self.cluster.name, self.name, self.pid)
        self.ipc_api.pid = self.pid
        self.ipc_api.on_message_callback = self.worker_store.on_ipc_message
        spawn_greenlet(self.ipc_api.run)

        self.startup_callable_tool.invoke(SERVER_STARTUP.PHASE.AFTER_STARTED, kwargs={
            'parallel_server': self,
        })

        logger.info('Started `%s@%s` (pid: %s)', server.name, server.cluster.name, self.pid)

# ################################################################################################################################

    def _populate_connector_config(self, has_ibm_mq, has_sftp):
        """ Called when we are not the first worker so, any connector is enabled,
        we need to get its configuration through IPC and populate our own accordingly.
        """
        ipc_config_name_to_enabled = {
            IBMMQIPC.ipc_config_name: has_ibm_mq,
            SFTPIPC.ipc_config_name: has_sftp
        }

        for ipc_config_name, is_enabled in ipc_config_name_to_enabled.items():
            if is_enabled:
                response = self.connector_config_ipc.get_config(ipc_config_name)
                if response:
                    response = loads(response)
                    connector_suffix = ipc_config_name.replace('zato-', '').replace('-', '_')
                    connector_attr = 'connector_{}'.format(connector_suffix)
                    connector = getattr(self, connector_attr) # type: SubprocessIPC
                    connector.ipc_tcp_port = response['port']

# ################################################################################################################################

    def _init_subprocess_connectors(self, has_ibm_mq, has_sftp):
        """ Sets up subprocess-based connectors.
        """
        # Common
        ipc_tcp_start_port = int(self.fs_server_config.misc.get('ipc_tcp_start_port', 34567))

        # IBM MQ
        if has_ibm_mq:

            # Will block for a few seconds at most, until is_ok is returned
            # which indicates that a connector started or not.
            try:
                if self.connector_ibm_mq.start_ibm_mq_connector(ipc_tcp_start_port):
                    self.connector_ibm_mq.create_initial_wmq_definitions(self.worker_store.worker_config.definition_wmq)
                    self.connector_ibm_mq.create_initial_wmq_outconns(self.worker_store.worker_config.out_wmq)
                    self.connector_ibm_mq.create_initial_wmq_channels(self.worker_store.worker_config.channel_wmq)
            except Exception as e:
                logger.warn('Could not create initial IBM MQ objects, e:`%s`', e)

        # SFTP
        if has_sftp and self.connector_sftp.start_sftp_connector(ipc_tcp_start_port):
            self.connector_sftp.create_initial_sftp_outconns(self.worker_store.worker_config.out_sftp)

# ################################################################################################################################

    def set_up_sso_rate_limiting(self):
        for item in self.odb.get_sso_user_rate_limiting_info():
            self._create_sso_user_rate_limiting(item.user_id, True, item.rate_limit_def)

# ################################################################################################################################

    def _create_sso_user_rate_limiting(self, user_id, is_active, rate_limit_def, _type=RATE_LIMIT.OBJECT_TYPE.SSO_USER):
        self.rate_limiting.create({
            'id': user_id,
            'type_': _type,
            'name': user_id,
            'is_active': is_active,
            'parent_type': None,
            'parent_name': None,
        }, rate_limit_def, True)

# ################################################################################################################################

    def _get_sso_session(self):
        """ Returns a session function suitable for SSO operations.
        """
        pool_name = self.sso_config.sql.name
        if pool_name:
            try:
                pool = self.worker_store.sql_pool_store.get(pool_name)
            except KeyError:
                pool = None
            if not pool:
                raise Exception('SSO pool `{}` not found or inactive'.format(pool_name))
            else:
                session_func = pool.session
        else:
            session_func = self.odb.session

        return session_func()

# ################################################################################################################################

    def configure_sso(self):
        if self.is_sso_enabled:
            self.sso_api.post_configure(self._get_sso_session, self.odb.is_sqlite)

# ################################################################################################################################

    def invoke_startup_services(self, is_first):
        _invoke_startup_services('Parallel', 'startup_services_first_worker' if is_first else 'startup_services_any_worker',
            self.fs_server_config, self.repo_location, self.broker_client, None,
            is_sso_enabled=self.is_sso_enabled)

# ################################################################################################################################

    def set_up_pickup(self):

        empty = []

        # Fix up booleans and paths
        for stanza, stanza_config in self.pickup_config.items():

            # user_config_items is empty by default
            if not stanza_config:
                empty.append(stanza)
                continue

            stanza_config.read_on_pickup = asbool(stanza_config.get('read_on_pickup', True))
            stanza_config.parse_on_pickup = asbool(stanza_config.get('parse_on_pickup', True))
            stanza_config.delete_after_pickup = asbool(stanza_config.get('delete_after_pickup', True))
            stanza_config.case_insensitive = asbool(stanza_config.get('case_insensitive', True))
            stanza_config.pickup_from = absolutize(stanza_config.pickup_from, self.base_dir)
            stanza_config.is_service_hot_deploy = False

            mpt = stanza_config.get('move_processed_to')
            stanza_config.move_processed_to = absolutize(mpt, self.base_dir) if mpt else None

            services = stanza_config.get('services') or []
            stanza_config.services = [services] if not isinstance(services, list) else services

            topics = stanza_config.get('topics') or []
            stanza_config.topics = [topics] if not isinstance(topics, list) else topics

            flags = globre.EXACT

            if stanza_config.case_insensitive:
                flags |= IGNORECASE

            patterns = stanza_config.patterns
            stanza_config.patterns = [patterns] if not isinstance(patterns, list) else patterns
            stanza_config.patterns = [globre.compile(elem, flags) for elem in stanza_config.patterns]

            if not os.path.exists(stanza_config.pickup_from):
                logger.warn('Pickup dir `%s` does not exist (%s)', stanza_config.pickup_from, stanza)

        for item in empty:
            del self.pickup_config[item]

        # Ok, now that we have configured everything that pickup.conf had
        # we still need to make it aware of services and how to pick them up from FS.

        stanza = 'zato_internal_service_hot_deploy'
        stanza_config = Bunch({
            'pickup_from': self.hot_deploy_config.pickup_dir,
            'patterns': [globre.compile('*.py', globre.EXACT | IGNORECASE)],
            'read_on_pickup': False,
            'parse_on_pickup': False,
            'delete_after_pickup': self.hot_deploy_config.delete_after_pickup,
            'is_service_hot_deploy': True,
        })

        self.pickup_config[stanza] = stanza_config
        self.pickup = PickupManager(self, self.pickup_config)

        spawn_greenlet(self.pickup.run)

# ################################################################################################################################

    def get_cache(self, cache_type, cache_name):
        """ Returns a cache object of given type and name.
        """
        return self.worker_store.cache_api.get_cache(cache_type, cache_name)

# ################################################################################################################################

    def get_from_cache(self, cache_type, cache_name, key):
        """ Returns a value from input cache by key, or None if there is no such key.
        """
        return self.worker_store.cache_api.get_cache(cache_type, cache_name).get(key)

# ################################################################################################################################

    def set_in_cache(self, cache_type, cache_name, key, value):
        """ Sets a value in cache for input parameters.
        """
        return self.worker_store.cache_api.get_cache(cache_type, cache_name).set(key, value)

# ################################################################################################################################

    def invoke_all_pids(self, service, request, timeout=5, *args, **kwargs):
        """ Invokes a given service in each of processes current server has.
        """
        try:
            # PID -> response from that process
            out = {}

            # Get all current PIDs
            data = self.invoke('zato.info.get-worker-pids', serialize=False).getvalue(False)
            pids = data['response']['pids']

            # Underlying IPC needs strings on input instead of None
            request = request or ''

            for pid in pids:
                response = {
                    'is_ok': False,
                    'pid_data': None,
                    'error_info': None
                }

                try:
                    is_ok, pid_data = self.invoke_by_pid(service, request, pid, timeout=timeout, *args, **kwargs)
                    response['is_ok'] = is_ok
                    response['pid_data' if is_ok else 'error_info'] = pid_data

                except Exception:
                    e = format_exc()
                    response['error_info'] = e
                finally:
                    out[pid] = response
        except Exception:
            logger.warn('PID invocation error `%s`', format_exc())
        finally:
            return out

# ################################################################################################################################

    def invoke_by_pid(self, service, request, target_pid, *args, **kwargs):
        """ Invokes a service in a worker process by the latter's PID.
        """
        return self.ipc_api.invoke_by_pid(service, request, self.cluster.name, self.name, target_pid,
            self.fifo_response_buffer_size, *args, **kwargs)

# ################################################################################################################################

    def invoke(self, service, request=None, *args, **kwargs):
        """ Invokes a service either in our own worker or, if PID is given on input, in another process of this server.
        """
        target_pid = kwargs.pop('pid', None)
        if target_pid and target_pid != self.pid:

            # This cannot be used by self.invoke_by_pid
            data_format = kwargs.pop('data_format', None)

            _, data = self.invoke_by_pid(service, request, target_pid, *args, **kwargs)
            return dumps(data) if data_format == DATA_FORMAT.JSON else data
        else:
            return self.worker_store.invoke(
                service, request,
                data_format=kwargs.pop('data_format', DATA_FORMAT.DICT),
                serialize=kwargs.pop('serialize', True),
                *args, **kwargs)

# ################################################################################################################################

    def invoke_async(self, service, request, callback, *args, **kwargs):
        """ Invokes a service in background.
        """
        return self.worker_store.invoke(service, request, is_async=True, callback=callback, *args, **kwargs)

# ################################################################################################################################

    def publish_pickup(self, topic_name, request, *args, **kwargs):
        """ Publishes a pickedup file to a named topic.
        """
        self.invoke('zato.pubsub.publish.publish', {
            'topic_name': topic_name,
            'endpoint_id': self.default_internal_pubsub_endpoint_id,
            'has_gd': False,
            'data': dumps({
                'meta': {
                    'pickup_ts_utc': request['ts_utc'],
                    'stanza': request['stanza'],
                    'full_path': request['full_path'],
                    'file_name': request['file_name'],
                },
                'data': {
                    'raw': request['raw_data'],
                }
            })
        })

# ################################################################################################################################

    def deliver_pubsub_msg(self, msg):
        """ A callback method invoked by pub/sub delivery tasks for each messages that is to be delivered.
        """
        subscription = self.worker_store.pubsub.subscriptions_by_sub_key[msg.sub_key]
        topic = self.worker_store.pubsub.topics[subscription.config.topic_id]

        if topic.before_delivery_hook_service_invoker:
            response = topic.before_delivery_hook_service_invoker(topic, msg)
            if response['skip_msg']:
                raise SkipDelivery(msg.pub_msg_id)

        self.invoke('zato.pubsub.delivery.deliver-message', {'msg':msg, 'subscription':subscription})

# ################################################################################################################################

    def encrypt(self, data, _prefix=SECRETS.PREFIX):
        """ Returns data encrypted using server's CryptoManager.
        """
        data = data.encode('utf8') if isinstance(data, unicode) else data
        encrypted = self.crypto_manager.encrypt(data)
        encrypted = encrypted.decode('utf8')
        return '{}{}'.format(_prefix, encrypted)

# ################################################################################################################################

    def hash_secret(self, data, name='zato.default'):
        return self.crypto_manager.hash_secret(data, name)

# ################################################################################################################################

    def verify_hash(self, given, expected, name='zato.default'):
        return self.crypto_manager.verify_hash(given, expected, name)

# ################################################################################################################################

    def decrypt(self, data, _prefix=SECRETS.PREFIX):
        """ Returns data decrypted using server's CryptoManager.
        """
        if data.startswith(_prefix):
            return self.crypto_manager.decrypt(data.replace(_prefix, '', 1))
        else:
            return data # Already decrypted, return as is

# ################################################################################################################################

    @staticmethod
    def post_fork(arbiter, worker):
        """ A Gunicorn hook which initializes the worker.
        """
        # Each subprocess needs to have the random number generator re-seeded.
        numpy_seed()

        worker.app.zato_wsgi_app.startup_callable_tool.invoke(SERVER_STARTUP.PHASE.BEFORE_POST_FORK, kwargs={
            'arbiter': arbiter,
            'worker': worker,
        })

        worker.app.zato_wsgi_app.worker_pid = worker.pid
        ParallelServer.start_server(worker.app.zato_wsgi_app, arbiter.zato_deployment_key)

# ################################################################################################################################

    @staticmethod
    def on_starting(arbiter):
        """ A Gunicorn hook for setting the deployment key for this particular
        set of server processes. It needs to be added to the arbiter because
        we want for each worker to be (re-)started to see the same key.
        """
        setattr(arbiter, 'zato_deployment_key', '{}.{}'.format(datetime.utcnow().isoformat(), uuid4().hex))

# ################################################################################################################################

    @staticmethod
    def worker_exit(arbiter, worker):

        # Invoke cleanup procedures
        worker.app.zato_wsgi_app.cleanup_on_stop()

# ################################################################################################################################

    def cleanup_wsx(self, needs_pid=False):
        """ Delete persistent information about WSX clients currently registered with the server.
        """
        wsx_service = 'zato.channel.web-socket.client.delete-by-server'

        if self.service_store.is_deployed(wsx_service):
            self.invoke(wsx_service, {'needs_pid': needs_pid})

# ################################################################################################################################

    @staticmethod
    def cleanup_worker(worker):
        worker.app.cleanup_on_stop()

    def cleanup_on_stop(self):
        """ A shutdown cleanup procedure.
        """

        # Tell the ODB we've gone through a clean shutdown but only if this is
        # the main process going down (Arbiter) not one of Gunicorn workers.
        # We know it's the main process because its ODB's session has never
        # been initialized.
        if not self.odb.session_initialized:

            self.config.odb_data = self.get_config_odb_data(self)
            self.config.odb_data['fs_sql_config'] = self.fs_sql_config
            self.set_up_odb()

            self.odb.init_session(ZATO_ODB_POOL_NAME, self.config.odb_data, self.odb.pool, False)

            self.odb.server_up_down(self.odb.token, SERVER_UP_STATUS.CLEAN_DOWN)
            self.odb.close()

        # Per-worker cleanup
        else:

            # Set the flag to True only the first time we are called, otherwise simply return
            if self._is_process_closing:
                return
            else:
                self._is_process_closing = True

            # Close SQL pools
            self.sql_pool_store.cleanup_on_stop()

            # Close all POSIX IPC structures
            if self.has_posix_ipc:
                self.server_startup_ipc.close()
                self.connector_config_ipc.close()

            # Close ZeroMQ-based IPC
            self.ipc_api.close()

            # WSX connections for this server cleanup
            self.cleanup_wsx(True)

            logger.info('Stopping server process (%s:%s) (%s)', self.name, self.pid, os.getpid())

# ################################################################################################################################

    def notify_new_package(self, package_id):
        """ Publishes a message on the broker so all the servers (this one including
        can deploy a new package).
        """
        msg = {'action': HOT_DEPLOY.CREATE_SERVICE.value, 'package_id': package_id}
        self.broker_client.publish(msg)

# ################################################################################################################################
# ################################################################################################################################<|MERGE_RESOLUTION|>--- conflicted
+++ resolved
@@ -665,13 +665,9 @@
             self.startup_callable_tool.invoke(SERVER_STARTUP.PHASE.IN_PROCESS_OTHER, kwargs={
                 'parallel_server': self,
             })
-<<<<<<< HEAD
-            self._populate_connector_config(has_ibm_mq, has_sftp)
-=======
 
             if self.has_posix_ipc:
                 self._populate_connector_config(has_ibm_mq, has_sftp)
->>>>>>> 5e58c343
 
         # IPC
         self.ipc_api.name = self.ipc_api.get_endpoint_name(self.cluster.name, self.name, self.pid)
