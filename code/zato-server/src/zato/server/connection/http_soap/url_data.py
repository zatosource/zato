--- conflicted
+++ resolved
@@ -199,14 +199,9 @@
 
 # ################################################################################################################################
 
-<<<<<<< HEAD
-    def authenticate_web_socket(self, cid, sec_def_type, auth, sec_name, _basic_auth=SEC_DEF_TYPE.BASIC_AUTH,
-        _jwt=SEC_DEF_TYPE.JWT, _vault_ws=SEC_DEF_TYPE.VAULT):
-=======
     def authenticate_web_socket(self, cid, sec_def_type, auth, sec_name, vault_conn_default_auth_method,
         _basic_auth=SEC_DEF_TYPE.BASIC_AUTH, _jwt=SEC_DEF_TYPE.JWT, _vault_sec_def_type=SEC_DEF_TYPE.VAULT,
         _vault_ws=VAULT.WEB_SOCKET):
->>>>>>> 7752dd6e
         """ Authenticates a WebSocket-based connection using HTTP Basic Auth credentials.
         """
 
