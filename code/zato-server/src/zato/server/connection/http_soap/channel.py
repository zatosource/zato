--- conflicted
+++ resolved
@@ -325,53 +325,10 @@
 
                     # Not all sec_def types may have associated SSO users
                     if sec.sec_def != ZATO_NONE:
-<<<<<<< HEAD
-                        if sec.sec_def.sec_type in _sec_def_sso_rate_limit:
-
-                            # Do we have an SSO user related to this sec_def?
-                            auth_id_link_map = self._sso_api_user.auth_id_link_map['zato.{}'.format(
-                                sec.sec_def.sec_type)] # type: dict
-
-                            sso_user_id = auth_id_link_map.get(sec.sec_def.id)
-
-                            if sso_user_id:
-
-                                # At this point we have an SSO user and we know that credentials
-                                # from the request were valid so we may check rate-limiting
-                                # first and then create or extend the user's associated SSO session.
-                                # In other words, we can already act as though the user was already
-                                # logged in because in fact he or she is logged in, just using
-                                # a security definition from sec_def.
-
-                                # Check rate-limiting
-                                self.server.rate_limiting.check_limit(cid, _rate_limit_type_sso_user,
-                                    sso_user_id, wsgi_environ['zato.http.remote_addr'], False)
-
-                                # Rate-limiting went fine, we can now create or extend
-                                # the person's SSO session linked to credentials from the request.
-
-                                current_app = wsgi_environ.get(self.server.sso_config.apps.http_header) or \
-                                    self.server.sso_config.apps.default
-
-                                session_info = self.server.sso_api.user.session.on_external_auth_succeeded(
-                                    cid,
-                                    sec.sec_def,
-                                    sso_user_id,
-                                    sec.sec_def if sec.sec_def.sec_type == _basic_auth else wsgi_environ['HTTP_AUTHORIZATION'],
-                                    current_app,
-                                    wsgi_environ['zato.http.remote_addr'],
-                                    wsgi_environ.get('HTTP_USER_AGENT'),
-                                )
-=======
 
                         # Try to log in the user to SSO by that account's external credentials.
                         self.server.sso_tool.on_external_auth(
                             sec.sec_def.sec_type, sec.sec_def.id, sec.sec_def.username, cid, wsgi_environ)
->>>>>>> 4e1c2c0f
-
-                                if session_info:
-                                    wsgi_environ['zato.http.response.headers']['X-Zato-SSO-UST'] = self.server.encrypt(
-                                        session_info.ust, _prefix='')
 
                 # This is handy if someone invoked URLData's OAuth API manually
                 wsgi_environ['zato.oauth.post_data'] = post_data
