#schedule-time {
    margin-bottom: 0;
}

.schedule-select {
    font-size: 12px;
    padding: 4px 8px;
    padding-top: 3px;
    padding-left: 6px;
    margin-left: 10px;
    border: 1px solid var(--primary-dark);
    background: #fff;
    color: var(--primary-dark);
    font-weight: 600;
    cursor: pointer;
    width: 148px;
    flex-shrink: 0;
}
<<<<<<< HEAD
=======


.logs-section {
    margin-top: 32px;
    opacity: 0;
    transition: opacity 0.3s ease;
    position: relative;
}

.logs-section.show {
    opacity: 1;
}

.audit-log-list {
    display: flex;
    flex-direction: column;
    gap: 16px;
    margin-bottom: 12px;
}

.audit-log-entry {
    display: flex;
    flex-direction: column;
    gap: 6px;
    padding-top: 12px;
    padding-right: 12px;
    padding-bottom: 12px;
    padding-left: 12px;
    background: var(--background-light);
    width: fit-content;
}

.audit-log-entry.fade-in {
    animation: fadeIn 0.5s ease-in;
}

.audit-log-header {
    display: flex;
    justify-content: space-between;
    align-items: center;
    width: 100%;
}

.audit-log-time {
    color: #333;
    font-size: 13px;
    text-align: left;
    font-weight: 600;
    flex: 1;
    cursor: help;
}

.audit-log-type {
    font-weight: 600;
    color: var(--primary-dark);
    padding: 4px 8px;
    background: var(--white);
    font-size: 12px;
    flex: 0 0 auto;
}

.audit-log-version-row {
    display: flex;
    gap: 8px;
    font-size: 13px;
}

.audit-log-label {
    min-width: 50px;
    font-weight: 400;
    color: #333;
}

.audit-log-version {
    font-family: monospace;
    color: #333;
}

.audit-log-empty {
    color: #333;
    font-size: 14px;
    text-align: center;
    margin-top: 10px;
}
>>>>>>> 493a1e60
<|MERGE_RESOLUTION|>--- conflicted
+++ resolved
@@ -16,8 +16,6 @@
     width: 148px;
     flex-shrink: 0;
 }
-<<<<<<< HEAD
-=======
 
 
 .logs-section {
@@ -101,5 +99,4 @@
     font-size: 14px;
     text-align: center;
     margin-top: 10px;
-}
->>>>>>> 493a1e60
+}