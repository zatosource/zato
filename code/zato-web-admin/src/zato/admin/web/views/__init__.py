--- conflicted
+++ resolved
@@ -888,15 +888,14 @@
         logger.info('Response received `%s`', response.data)
 
         if response.ok:
-<<<<<<< HEAD
+
             if 'response_data' in response.data:
                 response_data = response.data['response_data']
             else:
                 response_data = response.data
-=======
-            response_data = response.data['response_data']
+
             logger.info('Invocation response -> `%s` (`%s`)', response_data, service_name)
->>>>>>> db938366
+
             if isinstance(response_data, dict):
                 response_data = dumps(response_data)
                 logger.info('Returning `%s` from `%s`', response_data, service_name)
