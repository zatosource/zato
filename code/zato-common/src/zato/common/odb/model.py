--- conflicted
+++ resolved
@@ -22,13 +22,8 @@
 from sqlalchemy.orm import backref, relationship
 
 # Zato
-<<<<<<< HEAD
-from zato.common import AMQP, CASSANDRA, CLOUD, HTTP_SOAP_SERIALIZATION_TYPE, INVOCATION_TARGET, MISC, NOTIF, \
-     MSG_PATTERN_TYPE, ODOO, SAP, PUB_SUB, SCHEDULER, STOMP, PARAMS_PRIORITY, URL_PARAMS_PRIORITY
-=======
 from zato.common import AMQP, CASSANDRA, CLOUD, CONNECTION, DATA_FORMAT, HTTP_SOAP_SERIALIZATION_TYPE, MISC, NOTIF, \
-     MSG_PATTERN_TYPE, ODOO, PUBSUB, SCHEDULER, STOMP, PARAMS_PRIORITY, URL_PARAMS_PRIORITY, URL_TYPE
->>>>>>> fb1f3d40
+     MSG_PATTERN_TYPE, ODOO, SAP, PUBSUB, SCHEDULER, STOMP, PARAMS_PRIORITY, URL_PARAMS_PRIORITY, URL_TYPE
 from zato.common.odb import WMQ_DEFAULT_PRIORITY
 
 Base = declarative_base()
