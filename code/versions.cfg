--- conflicted
+++ resolved
@@ -3,11 +3,7 @@
 
 [versions]
 alembic = 0.8.7
-<<<<<<< HEAD
-amqp = 1.4.7
-=======
 amqp = 2.1.4
->>>>>>> 990f98ff
 anyjson = 0.3.3
 argh = 0.23.2
 argparse = 1.2.1
@@ -67,14 +63,9 @@
 jsonpointer = 1.3
 jsonschema = 2.3.0
 keyring = 3.7
-<<<<<<< HEAD
-kombu = 3.0.30
-lxml = 3.3.5
-=======
 kombu = 4.0.2
 librabbitmq = 1.6.1
 lxml = 3.7.3
->>>>>>> 990f98ff
 Mako = 0.9.0
 markdown = 2.6.7
 MarkupSafe = 0.9.2
